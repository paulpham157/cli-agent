--- conflicted
+++ resolved
@@ -1,12 +1,7 @@
 import json
 from unittest.mock import Mock, patch
 import pytest
-<<<<<<< HEAD
 from pieces.api import WebSocketManager
-
-=======
-from src.pieces.api import WebSocketManager
->>>>>>> fd6e4f77
 
 class TestWebSocketManager:
 
