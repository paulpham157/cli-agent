--- conflicted
+++ resolved
@@ -9,19 +9,6 @@
 import os
 import json
 import time
-
-<<<<<<< HEAD
-# pytest.skip(
-#     "This module need you to sign in and POS must be running ignoring it in CI/CD",
-#     allow_module_level=True,
-# )
-=======
-pytest.skip(
-    "This module need you to sign in and POS must be running ignoring it in CI/CD",
-    allow_module_level=True,
-)
->>>>>>> fa51ac8d
-# TODO: Login to POS to proceed with that test
 
 
 def run_mcp_command(args, timeout=10):
