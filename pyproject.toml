--- conflicted
+++ resolved
@@ -30,12 +30,8 @@
 
 [tool.poetry.group.dev.dependencies]
 pytest = "^8.0.0"
-<<<<<<< HEAD
 pyinstaller = "^6.13.0"
-=======
-pyinstaller = "^6.3.0"
 requests = "^2.31.0"
->>>>>>> 1512afcd
 
 [build-system]
 requires = ["poetry-core>=1.0.0"]
