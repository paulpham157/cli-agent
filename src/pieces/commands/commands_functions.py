--- conflicted
+++ resolved
@@ -43,13 +43,6 @@
             model_id = models[default_model_name]["uuid"] # default model id
             word_limit = models[default_model_name]["word_limit"] # The word limit of the default model
             dump_pickle(file = models_file, model_id=model_id, word_limit=word_limit)
-<<<<<<< HEAD
-        global current_asset
-        current_asset = get_asset_ids(1)[0] # default current asset to the most recent
-=======
-        
-        
->>>>>>> 94386e3f
     else:
         server_startup_failed()
         
