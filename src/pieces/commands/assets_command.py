import os
from typing import Optional
import pyperclip
import subprocess

from pieces.utils import get_file_extension,sanitize_filename,export_code_to_file
from pieces.gui import print_asset_details,space_below,double_line
from pieces.settings import Settings
from pieces.commands.config_command import ConfigCommands
from pieces.wrapper.basic_identifier.asset import BasicAsset

from pygments import highlight
from pygments.util import ClassNotFound
from pygments.lexers import get_lexer_by_name, guess_lexer
from pygments.formatters import TerminalFormatter

from pieces_os_client.exceptions import NotFoundException

def check_assets_existence(func):
	"""Decorator to ensure user has assets."""
	def wrapper(*args, **kwargs):
		assets = Settings.pieces_client.assets # Check if there is an asset
		if not assets:
			return Settings.show_error("No assets found", "Please create an asset first.")
		return func(*args, **kwargs)
	return wrapper


def check_asset_selected(func):
	"""
	Decorator to check if there is a selected asset or not and if it is valid id.
	If valid id it returns the asset_data to the called function.
	"""
	def wrapper(*args, **kwargs):
<<<<<<< HEAD
		if AssetsCommands.current_asset is None:
			return Settings.show_error("No asset selected.", "Please open an asset first using pieces open.")
=======
		from pieces.commands.list_command import ListCommand
>>>>>>> 7239c651
		try: 
			if AssetsCommands.current_asset is None:
				raise ValueError("No asset selected")
			AssetsCommands.current_asset.asset # Check if the current asset is vaild
		except (ValueError, NotFoundException):
			# The selected asset is deleted
<<<<<<< HEAD
			return Settings.show_error("Error occured in the command", "Please make sure the selected asset is valid.")
=======
			return ListCommand.list_assets()
>>>>>>> 7239c651
		return func(asset=AssetsCommands.current_asset,*args, **kwargs)	
	return wrapper

class AssetsCommands:
	current_asset:Optional[BasicAsset] = None

	@classmethod
	@check_assets_existence
	def open_asset(cls, asset_id:str, **kwargs):
		try:
			cls.current_asset = BasicAsset(asset_id)

		except IndexError:
			return Settings.show_error("Invalid asset index or asset not found.", "Please choose from the list or use 'pieces list assets'")
	
		print_asset_details(cls.current_asset)

		code_content = cls.current_asset.raw_content
		open_in_editor = kwargs.get('editor')
			
		# Check if -e flag is used or open_in_editor is True
		if open_in_editor:
			config = ConfigCommands.load_config()
			editor = config.get('editor')
			if editor:
				# Save the code to a file in the default directory
				file_path = export_code_to_file(code_content, cls.current_asset.name, cls.current_asset.classification)

				# Open the file with the configured editor
				try:
					subprocess.run([editor, file_path], shell=True)
				except Exception as e:
					Settings.show_error("Error in opening",e)

			else:
				print("No editor configured. Use 'pieces config editor <editor_command>' to set an editor.")
		else:
			# Determine the lexer
			try:
				lexer = get_lexer_by_name(cls.current_asset.classification, stripall=True)
			except ClassNotFound:
				lexer = guess_lexer(code_content)

			# Print the code with syntax highlighting
			formatted_code = highlight(code_content, lexer, TerminalFormatter())
			print("\nCode content:")
			print(formatted_code)


	@classmethod
	@check_asset_selected
	def update_asset(cls,asset:BasicAsset,**kwargs):
		file_path = os.path.join(Settings.open_snippet_dir , f"{sanitize_filename(asset.name)}{get_file_extension(asset.classification)}")
		print(f"Saving {file_path} to {asset.name} snippet")
		
		try:
			with open(file_path,"r") as f:
				data = f.read()
		except FileNotFoundError:
			Settings.show_error("Error in update asset","File not found")
			return

		asset.raw_content = data



	@classmethod
	@check_asset_selected
	def edit_asset(cls,asset:BasicAsset,**kwargs):
		print_asset_details(asset)
		name = kwargs.get('name', '')
		classification = kwargs.get('classification', '')

		if not name and not classification: # If no name or no classification is provided
			# Ask the user for a new name
			name = input("Enter the new name for the asset[leave blank to keep the same]: ").strip()
			classification = input("Enter the classification for the asset[leave blank to keep the same]: ").strip()

		# Check if the user actually entered a name
		if name:
			asset.name = name
		if classification:
			asset.classification = classification

	@classmethod
	@check_asset_selected
	def delete_asset(cls,asset:BasicAsset,**kwargs):
		print_asset_details(asset)

		confirm = input("Are you sure you really want to delete this asset? This action cannot be undone. (y/n): ").strip().lower()
		if confirm == 'y':
			print("Deleting asset...")
			asset.delete()
			cls.current_asset = None
			space_below("Asset Deleted")
		elif confirm == 'n':
			print("Deletion cancelled.")
		else:
			print("Invalid input. Please type 'y' to confirm or 'n' to cancel.")
		
	@classmethod
	def create_asset(cls,**kwargs):
		# TODO add more ways to create an asset such as an entire file

		# Save text copied to the clipboard as an asset
		try:
			text = pyperclip.paste()
			double_line("Content to save: ")
			space_below(text)

			# Ask the user for confirmation to save
			user_input = input("Do you want to save this content? (y/n): ").strip().lower()
			if user_input == 'y':
				space_below("Saving Content...")
				cls.current_asset = BasicAsset(BasicAsset.create(raw_content=text, metadata=None))
				print("Asset Created use 'pieces list' to view")
				# Add your saving logic here
			elif user_input == 'n':
				space_below("Save Cancelled")
			else:
				print("Invalid input. Please type 'y' to save or 'n' to cancel.")

		except pyperclip.PyperclipException as e:
			Settings.show_error("Error accessing clipboard:", str(e))




<|MERGE_RESOLUTION|>--- conflicted
+++ resolved
@@ -32,23 +32,13 @@
 	If valid id it returns the asset_data to the called function.
 	"""
 	def wrapper(*args, **kwargs):
-<<<<<<< HEAD
-		if AssetsCommands.current_asset is None:
-			return Settings.show_error("No asset selected.", "Please open an asset first using pieces open.")
-=======
 		from pieces.commands.list_command import ListCommand
->>>>>>> 7239c651
 		try: 
 			if AssetsCommands.current_asset is None:
 				raise ValueError("No asset selected")
 			AssetsCommands.current_asset.asset # Check if the current asset is vaild
 		except (ValueError, NotFoundException):
-			# The selected asset is deleted
-<<<<<<< HEAD
-			return Settings.show_error("Error occured in the command", "Please make sure the selected asset is valid.")
-=======
 			return ListCommand.list_assets()
->>>>>>> 7239c651
 		return func(asset=AssetsCommands.current_asset,*args, **kwargs)	
 	return wrapper
 
