--- conflicted
+++ resolved
@@ -16,20 +16,12 @@
     onboarding_command,
     feedback,
     contribute,
-<<<<<<< HEAD
-    PiecesInsertaller,
-)
-from pieces.autocommit import git_commit
-from pieces.copilot import (AskStream, conversation_handler, get_conversations)
-from pieces.mcp import handle_mcp
-=======
     PiecesInstaller,
     open_command,
 )
 from pieces.autocommit import git_commit
 from pieces.copilot import AskStream, conversation_handler, get_conversations
->>>>>>> 3f940500
-
+from pieces.mcp import handle_mcp
 from pieces import __version__
 
 ask_stream = AskStream()
@@ -350,22 +342,31 @@
         open_parser.set_defaults(func=open_command)
 
         mcp_parser = self.command_parser.add_parser(
-            'mcp',
+            "mcp",
             help="setup the MCP server for an intgration",
         )
-        mcp_parser.add_argument("--vscode", dest="vscode",
-                                action="store",
-                                nargs='?',
-                                const=True,
-                                default=None,
-                                choices=["global", "local"],
-                                help="Set up the MCP for VS Code (specify 'global' or 'local' or leave it empty)")
-        mcp_parser.add_argument("--cursor", dest="cursor",
-                                action="store_true",
-                                help="Set up the MCP for Cursor")
-        mcp_parser.add_argument("--goose", dest="goose",
-                                action="store_true",
-                                help="Set up the MCP for Goose")
+        mcp_parser.add_argument(
+            "--vscode",
+            dest="vscode",
+            action="store",
+            nargs="?",
+            const=True,
+            default=None,
+            choices=["global", "local"],
+            help="Set up the MCP for VS Code (specify 'global' or 'local' or leave it empty)",
+        )
+        mcp_parser.add_argument(
+            "--cursor",
+            dest="cursor",
+            action="store_true",
+            help="Set up the MCP for Cursor",
+        )
+        mcp_parser.add_argument(
+            "--goose",
+            dest="goose",
+            action="store_true",
+            help="Set up the MCP for Goose",
+        )
         mcp_parser.set_defaults(func=handle_mcp)
 
     def run(self):
