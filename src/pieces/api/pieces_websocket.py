--- conflicted
+++ resolved
@@ -6,12 +6,8 @@
 
 from rich.live import Live
 from rich.markdown import Markdown
-<<<<<<< HEAD
-=======
 from . import config
 import pieces_os_client as pos_client
->>>>>>> be8a0886
-
 from . import config
 from .config import WEBSOCKET_URL,TIMEOUT
 
@@ -110,34 +106,19 @@
             },
             "conversation": self.conversation})
         if self.is_connected:
-<<<<<<< HEAD
             self.ws.send(message)
         else:
             self.open_websocket()
             self.send_message(model_id,query,relevant)
-=======
-            try:
-                self.ws.send(message)
-                if self.verbose:
-                    print("Response: ")
-            except websocket.WebSocketException as e:
-                print(f"Error sending message: {e}")
-        else:
-            self.open_websocket()
-            self.send_message(model_id,query,relevant)
 
->>>>>>> be8a0886
+
     def close_websocket_connection(self):
         """Close the websocket connection."""
         if self.ws and self.is_connected:
             self.ws.close()
             self.is_connected = False
 
-<<<<<<< HEAD
-    def ask_question(self, model_id, query,relevant={"iterable":[]},verbose = True):
-=======
     def ask_question(self, model_id,query,relevant={"iterable": []},verbose = True):
->>>>>>> be8a0886
         """Ask a question using the websocket."""
         self.final_answer = ""
         self.verbose = verbose
@@ -149,9 +130,4 @@
         self.verbose = True
         if not finishes:
             raise ConnectionError("Failed to get the reponse back")
-<<<<<<< HEAD
-        return self.final_answer
-    
-=======
-        return self.final_answer
->>>>>>> be8a0886
+        return self.final_answer