--- conflicted
+++ resolved
@@ -28,10 +28,7 @@
         menu_options: List[Tuple],
         on_enter_callback: Callable,
         footer_text: Optional[str] = None,
-<<<<<<< HEAD
         title: Optional[str] = "Select an option",
-=======
->>>>>>> 01ca145f
     ):
         self.menu_options = list(menu_options)  # Ensure it's a list
         self.on_enter_callback = on_enter_callback
@@ -57,7 +54,6 @@
 
     def get_menu_text(self):
         result = []
-<<<<<<< HEAD
 
         for i, option in enumerate(
             self.menu_options[self.visible_start : self.visible_end]
@@ -70,15 +66,6 @@
             else:
                 result.append(("class:unselected", f"| {option[0]}\n"))
 
-=======
-        for i, option in enumerate(
-            self.menu_options[self.visible_start : self.visible_end]
-        ):
-            if i + self.visible_start == self.current_selection:
-                result.append(("class:selected", f"> {option[0]}\n"))
-            else:
-                result.append(("class:unselected", f"  {option[0]}\n"))
->>>>>>> 01ca145f
         return result
 
     def get_title_text(self):
@@ -132,7 +119,6 @@
             self.update_visible_range()
             event.app.layout.focus(self.menu_window)
 
-<<<<<<< HEAD
         @bindings.add("home")
         def go_to_top(event):
             self.current_selection = 0
@@ -145,8 +131,6 @@
             self.update_visible_range()
             event.app.layout.focus(self.menu_window)
 
-=======
->>>>>>> 01ca145f
         @bindings.add("enter")
         def select_option(event):
             args = self.menu_options[self.current_selection][1]
@@ -160,7 +144,6 @@
         self.menu_window = Window(
             content=FormattedTextControl(text=self.get_menu_text),
             always_hide_cursor=True,
-<<<<<<< HEAD
             wrap_lines=False,
         )
 
@@ -203,26 +186,6 @@
             mouse_support=True,
         )
 
-=======
-        )
-
-        layout_items = [self.menu_window]
-
-        if self.footer_text:
-            footer_control = FormattedTextControl(text=self.footer_text)
-            footer_window = Window(
-                content=footer_control, height=1, always_hide_cursor=True
-            )
-            layout_items.append(footer_window)
-
-        layout = Layout(HSplit(layout_items))
-
-        style = Style.from_dict({"selected": "reverse", "unselected": ""})
-
-        self.app = Application(
-            layout=layout, key_bindings=bindings, style=style, full_screen=True
-        )
->>>>>>> 01ca145f
         args = self.app.run()
         if args is False:
             return False
