--- conflicted
+++ resolved
@@ -95,15 +95,8 @@
         console = self.console
 
         # HEADER
-<<<<<<< HEAD
-        prog_title = self.prog.split(" ")[-1].title()
-        desc = self.description if self.description else f"Pieces CLI {prog_title} Command"
-        formatted = f"[bold blue]{desc}[/]"
-        console.print(formatted)
-=======
         default_desc = f"Pieces CLI {self.prog.split(' ')[-1].title()} Command"
         console.print(f"[bold blue]{self.description or default_desc}[/]")
->>>>>>> 10771e6e
 
         console.print(self.format_usage(), "\n")
 
